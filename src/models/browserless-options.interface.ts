--- conflicted
+++ resolved
@@ -24,9 +24,6 @@
   keepAlive: boolean;
   chromeRefreshTime: number;
   maxChromeRefreshRetries: number;
-<<<<<<< HEAD
   enableCors: boolean;
-=======
   token: string | null;
->>>>>>> fad1934b
 }