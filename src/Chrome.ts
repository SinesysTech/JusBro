--- conflicted
+++ resolved
@@ -14,6 +14,7 @@
 import {
   screenshot as screenshotSchema,
   content as contentSchema,
+  pdf as pdfSchema,
   fn as fnSchema,
 } from './schemas';
 
@@ -35,6 +36,7 @@
 // Browserless fn's
 const screenshot = fnLoader('screenshot');
 const content = fnLoader('content');
+const pdf = fnLoader('pdf');
 
 const version = require('../version.json');
 const protocol = require('../protocol.json');
@@ -355,8 +357,13 @@
       job.browser = browser;
 
       return handler({ page, context })
-        .then((result) => {
-          res.json(result);
+        .then(({data, type}) => {
+          if(Buffer.isBuffer(data)){
+            res.type(type);
+            res.end(data, 'binary');
+          } else {
+            res.json(data);
+          }
           debug(`${req.url}: Function complete, stopping Chrome`);
           _.attempt(() => browser.close());
         })
@@ -396,13 +403,8 @@
       const upload = multer();
 
       app.use('/', express.static('./debugger'));
-<<<<<<< HEAD
-      app.post('/execute', upload.single('file'), async (req: IFileRequest, res) => {
-        const targetId = chromeTarget();
-=======
-      app.post('/execute', upload.single('file'), async (req, res) => {
+      app.post('/execute', upload.single('file'), async (req : IFileRequest, res) => {
         const targetId = generateChromeTarget();
->>>>>>> d382e47b
         const userScript = req.file.buffer.toString().replace('debugger', 'await page.evaluate(() => { debugger; })');
 
         // Backwards compatability (remove after a few versions)
@@ -472,52 +474,6 @@
       return this.runFunction({ code, context, req, res });
     }));
 
-<<<<<<< HEAD
-    app.post('/pdf', (req, res) => {
-      const parsedUrl = url.parse(req.url, true);
-      const flags = _.chain(parsedUrl.query)
-        .pickBy((_value, param) => _.startsWith(param, '--'))
-        .map((value, key) => `${key}${value ? `=${value}` : ''}`)
-        .value();
-
-      const canUseChromeSwarm = !flags.length && !!this.chromeSwarm.length;
-      const launchPromise = canUseChromeSwarm ? this.chromeSwarm.shift() : this.launchChrome(flags);
-
-      debug(`Inbound PDF Generation`);
-      const job:any = async() => {
-        const browser = await launchPromise || await this.launchChrome();
-        job.browser = browser;
-        const page = await browser.newPage();
-        await page.setContent(req.body.html);
-        const pdfStream = await page.pdf();
-        debug(`PDF Generated`);
-        await page.close();
-        await browser.close();
-        debug(`Browser close`);
-        res.type('pdf');
-        res.end(pdfStream, 'binary');
-      }
-
-      job.close = () => {
-        if (job.browser) {
-          job.browser.close();
-        }
-
-        if (!res.headersSent) {
-          res.status(408).send('PDF generation has timed-out');
-        }
-      };
-
-      req.on('close', () => {
-        if (job.browser) {
-          debug(`${req.url}: Request has terminated, stopping Chrome.`);
-          job.browser.close();
-        }
-      });
-
-      this.queue.push(job);
-    });
-=======
     // Helper route for capturing screenshots, accepts a POST body containing a URL and
     // puppeteer's screenshot options (see the schema in schemas.ts);
     app.post('/screenshot', bodyValidation(screenshotSchema), asyncMiddleware(async(req, res) => 
@@ -539,7 +495,17 @@
         res,
       })
     ))
->>>>>>> d382e47b
+
+    // Helper route for capturing screenshots, accepts a POST body containing a URL and
+    // puppeteer's screenshot options (see the schema in schemas.ts);
+    app.post('/pdf', bodyValidation(pdfSchema), asyncMiddleware(async (req, res) => 
+      this.runFunction({
+        code: pdf,
+        context: req.body,
+        req,
+        res
+      })
+    ))
 
     app.get('/json*', asyncMiddleware(async (req, res) => {
       const targetId = generateChromeTarget();
